--- conflicted
+++ resolved
@@ -4,15 +4,11 @@
 
 import "../LinkedAddress.sol";
 
-<<<<<<< HEAD
 contract MockContract {
-=======
-contract MockContract is LinkedAddress {
     function testNothing() external returns (bool) {
         return true;
     }
 
->>>>>>> f4f1abfd
     function testValidate(
         address ensRegistry,
         address authAddress,
