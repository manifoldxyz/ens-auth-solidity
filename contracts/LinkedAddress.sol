--- conflicted
+++ resolved
@@ -104,11 +104,7 @@
         require(authAddress == Resolver(authResolver).addr(authENSNodeHash), "Auth address is wrong");
 
         // Verify the TEXT record is appropriately set by authENS
-<<<<<<< HEAD
-        string memory vaultText = Resolver(authResolver).text(authNameHash, "eip5131:vault");
-=======
         string memory vaultText = Resolver(authResolver).text(authENSNodeHash, "eip5131:vault");
->>>>>>> 19623a58
         require(
             keccak256(abi.encodePacked(authKey, ":", _addressToString(mainAddress))) ==
                 keccak256(bytes(vaultText)),
