// SPDX-License-Identifier: MIT

pragma solidity ^0.8.0;

/// @author: manifold.xyz

/**
 * ENS Registry Interface
 */
interface ENS {
    function resolver(bytes32 node) external view returns (address);
}

/**
 * ENS Resolver Interface
 */
interface Resolver {
    function addr(bytes32 node) external view returns (address);

    function name(bytes32 node) external view returns (string memory);

    function text(bytes32 node, string calldata key) external view returns (string memory);
}

/**
 * Validate a signing address is associtaed with a linked address
 */
library LinkedAddress {
    /**
     * Validate that the message sender is an authentication address for mainAddress
     *
     * @param ensRegistry    Address of ENS registry
     * @param mainAddress     The main address we want to authenticate for.
     * @param mainENSNodeHash The main ENS Node Hash
     * @param authKey         The TEXT record of the authKey we are using for validation
     * @param authENSNodeHash The auth ENS Node Hash
     */
    function validateSender(
        address ensRegistry,
        address mainAddress,
        bytes32 mainENSNodeHash,
        string calldata authKey,
        bytes32 authENSNodeHash
    ) internal view returns (bool) {
        return validate(ensRegistry, mainAddress, mainENSNodeHash, authKey, msg.sender, authENSNodeHash);
    }

    /**
     * Validate that the authAddress is an authentication address for mainAddress
     *
     * @param ensRegistry     Address of ENS registry
     * @param mainAddress     The main address we want to authenticate for.
     * @param mainENSNodeHash The main ENS Node Hash
     * @param authAddress     The address of the authentication wallet
     * @param authENSNodeHash The auth ENS Node Hash
     */
    function validate(
        address ensRegistry,
        address mainAddress,
        bytes32 mainENSNodeHash,
        string calldata authKey,
        address authAddress,
        bytes32 authENSNodeHash
    ) internal view returns (bool) {
<<<<<<< HEAD
        _verifyMainENS(ensRegistry, mainAddress, mainENSNodeHash, authKey, authAddress);
        _verifyAuthENS(ensRegistry, mainAddress, authKey, authAddress, authENSNodeHash);
=======
        // Check if the ENS nodes resolve correctly to the provided addresses
        bytes32 mainNameHash = _computeNamehash(mainENSParts);
        address mainResolver = ENS(ensRegistry).resolver(mainNameHash);
        require(mainResolver != address(0), "Main ENS not registered");
        require(mainAddress == Resolver(mainResolver).addr(mainNameHash), "Main address is wrong");

        bytes32 mainReverseHash = _computeReverseNamehash(mainAddress);
        address mainReverseResolver = ENS(ensRegistry).resolver(mainReverseHash);
        require(mainReverseResolver != address(0), "Main address reverse not set");

        // Verify that the reverse lookup for mainAddress matches the mainENSParts
        {
            uint256 len = mainENSParts.length;
            bytes memory ensCheckBuffer = bytes(mainENSParts[0]);
            unchecked {
                for (uint256 idx = 1; idx < len; ++idx) {
                    ensCheckBuffer = abi.encodePacked(ensCheckBuffer, ".", mainENSParts[idx]);
                }
            }
            require(
                keccak256(abi.encodePacked(Resolver(mainReverseResolver).name(mainReverseHash))) ==
                    keccak256(ensCheckBuffer),
                "Main ENS mismatch"
            );
        }

        bytes32 authNameHash = _computeNamehash(mainNameHash, string(authENSLabel));
        address authResolver = ENS(ensRegistry).resolver(authNameHash);
        require(authResolver != address(0), "Auth ENS not registed");
        require(authAddress == Resolver(authResolver).addr(authNameHash), "Not authenticated");

        // Check that the subdomain name has the correct format auth[0-9A-Za-z]*.
        bytes4 authPart = bytes4(authENSLabel[:4]);
        require(authPart == "auth", "Invalid prefix");
        unchecked {
            for (uint256 i = authENSLabel.length; i > 4; i--) {
                bytes1 char = authENSLabel[i];
                require(
                    (char >= 0x30 && char <= 0x39) ||
                        (char >= 0x41 && char <= 0x5A) ||
                        (char >= 0x61 && char <= 0x7A),
                    "Invalid char"
                );
            }
        }
>>>>>>> 17ef6f75

        return true;
    }

    // *********************
    //   Helper Functions
    // *********************
    function _verifyMainENS(
        address ensRegistry,
        address mainAddress,
        bytes32 mainENSNodeHash,
        string calldata authKey,
        address authAddress
    ) private view {
        // Check if the ENS nodes resolve correctly to the provided addresses
        address mainResolver = ENS(ensRegistry).resolver(mainENSNodeHash);
        require(mainResolver != address(0), "Main ENS not registered");
        require(mainAddress == Resolver(mainResolver).addr(mainENSNodeHash), "Main address is wrong");

        // Verify the authKey TEXT record is set to authAddress by mainENS
        string memory authText = Resolver(mainResolver).text(mainENSNodeHash, authKey);
        require(
            keccak256(bytes(authText)) == keccak256(bytes(_addressToString(authAddress))),
            "Invalid auth address"
        );
    }

    function _verifyAuthENS(
        address ensRegistry,
        address mainAddress,
        string memory authKey,
        address authAddress,
        bytes32 authENSNodeHash
    ) private view {
        // Check if the ENS nodes resolve correctly to the provided addresses
        address authResolver = ENS(ensRegistry).resolver(authENSNodeHash);
        require(authResolver != address(0), "Auth ENS not registed");
        require(authAddress == Resolver(authResolver).addr(authENSNodeHash), "Auth address is wrong");

        // Verify the TEXT record is appropriately set by authENS
        string memory vaultText = Resolver(authResolver).text(authENSNodeHash, "vault");
        require(
            keccak256(abi.encodePacked("eip5131:", authKey, ":", _addressToString(mainAddress))) ==
                keccak256(bytes(vaultText)),
            "Invalid auth text record"
        );
    }

<<<<<<< HEAD
    bytes16 private constant _HEX_SYMBOLS = "0123456789abcdef";
=======
    // _computeNamehash('addr.reverse')
    bytes32 private constant ADDR_REVERSE_NODE =
        0x91d1777781884d03a6757a803996e38de2a42967fb37eeaca72729271025a9e2;
>>>>>>> 17ef6f75

    function sha3HexAddress(address addr) private pure returns (bytes32 ret) {
        uint256 value = uint256(uint160(addr));
        bytes memory buffer = new bytes(40);
        for (uint256 i = 39; i > 1; --i) {
            buffer[i] = _HEX_SYMBOLS[value & 0xf];
            value >>= 4;
        }
        return keccak256(buffer);
    }

<<<<<<< HEAD
    function _addressToString(address addr) private pure returns (string memory ret) {
        uint256 value = uint256(uint160(addr));
        bytes memory buffer = new bytes(42);
        buffer[0] = "0";
        buffer[1] = "x";
        for (uint256 i = 41; i > 1; --i) {
            buffer[i] = _HEX_SYMBOLS[value & 0xf];
            value >>= 4;
        }
        return string(buffer);
=======
    function sha3HexAddress(address addr) private pure returns (bytes32 ret) {
        // solhint-disable no-empty-blocks, no-inline-assembly
        assembly {
            let lookup := 0x3031323334353637383961626364656600000000000000000000000000000000
            let i := 40

            for {

            } gt(i, 0) {

            } {
                i := sub(i, 1)
                mstore8(i, byte(and(addr, 0xf), lookup))
                addr := div(addr, 0x10)
            }
            ret := keccak256(0, 40)
        }

        // solhint-enable no-empty-blocks, no-inline-assembly
>>>>>>> 17ef6f75
    }
}<|MERGE_RESOLUTION|>--- conflicted
+++ resolved
@@ -62,56 +62,8 @@
         address authAddress,
         bytes32 authENSNodeHash
     ) internal view returns (bool) {
-<<<<<<< HEAD
         _verifyMainENS(ensRegistry, mainAddress, mainENSNodeHash, authKey, authAddress);
         _verifyAuthENS(ensRegistry, mainAddress, authKey, authAddress, authENSNodeHash);
-=======
-        // Check if the ENS nodes resolve correctly to the provided addresses
-        bytes32 mainNameHash = _computeNamehash(mainENSParts);
-        address mainResolver = ENS(ensRegistry).resolver(mainNameHash);
-        require(mainResolver != address(0), "Main ENS not registered");
-        require(mainAddress == Resolver(mainResolver).addr(mainNameHash), "Main address is wrong");
-
-        bytes32 mainReverseHash = _computeReverseNamehash(mainAddress);
-        address mainReverseResolver = ENS(ensRegistry).resolver(mainReverseHash);
-        require(mainReverseResolver != address(0), "Main address reverse not set");
-
-        // Verify that the reverse lookup for mainAddress matches the mainENSParts
-        {
-            uint256 len = mainENSParts.length;
-            bytes memory ensCheckBuffer = bytes(mainENSParts[0]);
-            unchecked {
-                for (uint256 idx = 1; idx < len; ++idx) {
-                    ensCheckBuffer = abi.encodePacked(ensCheckBuffer, ".", mainENSParts[idx]);
-                }
-            }
-            require(
-                keccak256(abi.encodePacked(Resolver(mainReverseResolver).name(mainReverseHash))) ==
-                    keccak256(ensCheckBuffer),
-                "Main ENS mismatch"
-            );
-        }
-
-        bytes32 authNameHash = _computeNamehash(mainNameHash, string(authENSLabel));
-        address authResolver = ENS(ensRegistry).resolver(authNameHash);
-        require(authResolver != address(0), "Auth ENS not registed");
-        require(authAddress == Resolver(authResolver).addr(authNameHash), "Not authenticated");
-
-        // Check that the subdomain name has the correct format auth[0-9A-Za-z]*.
-        bytes4 authPart = bytes4(authENSLabel[:4]);
-        require(authPart == "auth", "Invalid prefix");
-        unchecked {
-            for (uint256 i = authENSLabel.length; i > 4; i--) {
-                bytes1 char = authENSLabel[i];
-                require(
-                    (char >= 0x30 && char <= 0x39) ||
-                        (char >= 0x41 && char <= 0x5A) ||
-                        (char >= 0x61 && char <= 0x7A),
-                    "Invalid char"
-                );
-            }
-        }
->>>>>>> 17ef6f75
 
         return true;
     }
@@ -152,21 +104,15 @@
         require(authAddress == Resolver(authResolver).addr(authENSNodeHash), "Auth address is wrong");
 
         // Verify the TEXT record is appropriately set by authENS
-        string memory vaultText = Resolver(authResolver).text(authENSNodeHash, "vault");
+        string memory vaultText = Resolver(authResolver).text(authENSNodeHash, "eip5131:vault");
         require(
-            keccak256(abi.encodePacked("eip5131:", authKey, ":", _addressToString(mainAddress))) ==
+            keccak256(abi.encodePacked(authKey, ":", _addressToString(mainAddress))) ==
                 keccak256(bytes(vaultText)),
             "Invalid auth text record"
         );
     }
 
-<<<<<<< HEAD
     bytes16 private constant _HEX_SYMBOLS = "0123456789abcdef";
-=======
-    // _computeNamehash('addr.reverse')
-    bytes32 private constant ADDR_REVERSE_NODE =
-        0x91d1777781884d03a6757a803996e38de2a42967fb37eeaca72729271025a9e2;
->>>>>>> 17ef6f75
 
     function sha3HexAddress(address addr) private pure returns (bytes32 ret) {
         uint256 value = uint256(uint160(addr));
@@ -178,37 +124,41 @@
         return keccak256(buffer);
     }
 
-<<<<<<< HEAD
-    function _addressToString(address addr) private pure returns (string memory ret) {
-        uint256 value = uint256(uint160(addr));
-        bytes memory buffer = new bytes(42);
-        buffer[0] = "0";
-        buffer[1] = "x";
-        for (uint256 i = 41; i > 1; --i) {
-            buffer[i] = _HEX_SYMBOLS[value & 0xf];
-            value >>= 4;
-        }
-        return string(buffer);
-=======
-    function sha3HexAddress(address addr) private pure returns (bytes32 ret) {
-        // solhint-disable no-empty-blocks, no-inline-assembly
+    function _addressToString(address addr) private pure returns (string memory ptr) {
+        // solhint-disable-next-line no-inline-assembly
         assembly {
-            let lookup := 0x3031323334353637383961626364656600000000000000000000000000000000
-            let i := 40
+            ptr := mload(0x40)
 
+            // Adjust mem ptr and keep 32 byte aligned
+            // 32 bytes to store string length; address is 42 bytes long
+            mstore(0x40, add(ptr, 96))
+
+            // Store (string length, '0', 'x') (42, 48, 120)
+            // Single write by offsetting across 32 byte boundary
+            ptr := add(ptr, 2)
+            mstore(ptr, 0x2a3078)
+
+            // Write string backwards
             for {
+                // end is at 'x', ptr is at lsb char
+                let end := add(ptr, 31)
+                ptr := add(ptr, 71)
+            } gt(ptr, end) {
+                ptr := sub(ptr, 1)
+                addr := shr(4, addr)
+            } {
+                let v := and(addr, 0xf)
+                // if > 9, use ascii 'a-f' (no conditional required)
+                v := add(v, mul(gt(v, 9), 39))
+                // Add ascii for '0'
+                v := add(v, 48)
+                mstore8(ptr, v)
+            }
 
-            } gt(i, 0) {
-
-            } {
-                i := sub(i, 1)
-                mstore8(i, byte(and(addr, 0xf), lookup))
-                addr := div(addr, 0x10)
-            }
-            ret := keccak256(0, 40)
+            // return ptr to point to length (32 + 2 for '0x' - 1)
+            ptr := sub(ptr, 33)
         }
 
-        // solhint-enable no-empty-blocks, no-inline-assembly
->>>>>>> 17ef6f75
+        return string(ptr);
     }
 }